--- conflicted
+++ resolved
@@ -34,13 +34,8 @@
     <PackageReference Include="sqlite-net-base" Version="1.9.172" />
     <PackageReference Include="sqlitepclraw.bundle_e_sqlite3" Version="2.1.8" />
     <PackageReference Include="TextExtensions" Version="1.0.0" />
-<<<<<<< HEAD
     <PackageReference Include="YamlDotNet" Version="16.0.0" />
-    <PackageReference Include="Swashbuckle.AspNetCore" Version="6.5.0" />
-=======
-    <PackageReference Include="YamlDotNet" Version="15.3.0" />
     <PackageReference Include="Swashbuckle.AspNetCore" Version="6.7.3" />
->>>>>>> 294e64c4
   </ItemGroup>
 
   <ItemGroup>
